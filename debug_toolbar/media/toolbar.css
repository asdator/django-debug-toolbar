--- conflicted
+++ resolved
@@ -1,23 +1,3 @@
-<<<<<<< HEAD
-#djDebugToolbar {height:30px; background:orange; color:#000; z-index:100000000; border:1px solid #06171D; border-width:1px 0;}
-#djDebugToolbar ul {margin:0; padding:0 10px; list-style:none;}
-#djDebugToolbar li {display:inline; width:auto; position:relative; float:none; margin:0 10px 0 0; padding:0; height:20px; line-height:30px; padding:8px 10px 8px 0; border-right: 1px solid #06171D;}
-#djDebugToolbar #djDebugButton {color:red; font-weight:bold;}
-#djDebug * {margin:0; padding:0; float:none; position:static; }
-#djDebug .panelContent {display:none; position:absolute; margin:0; padding:5px; top:35px; width:auto; left:5px; right:5px; bottom:5px; background:white; color:black; border:1px solid black; z-index:1000000; overflow:auto;}
-#djDebug .panelContent p {padding: 0 5px;}
-#djDebug .panelContent p, #djDebug .panelContent table, #djDebug .panelContent ul, #djDebug .panelContent dl {margin:5px 0;}
-#djDebug .close {float:right; font-weight:bold;}
-#djDebug .panelContent dt, #djDebug .panelContent dd {display: block;}
-#djDebug .panelContent dd {margin-left:10px;}
-#djDebug th, #djDebug td {padding: 5px;}
-#djDebug .row1 td {background:#fff;}
-#djDebug .row2 td {background:#ddd;}
-#djDebugWindow {z-index:2000000;}
-#djDebugWindow .back {float:right; font-weight:bold;}
-=======
-/* @override http://projectrenova.com:9000/__debug__/m/toolbar.css */
-
 #djDebugToolbar {
     background: #326342;
     height: 30px;
@@ -146,5 +126,4 @@
 
 #djDebug .row2 td {
     background: #356042;
-}
->>>>>>> 0f7afe0f
+}