/* http://www.positioniseverything.net/easyclearing.html */
.clearfix:after {
    content: "."; 
    display: block; 
    height: 0; 
    clear: both; 
    visibility: hidden;
}
.clearfix {display: inline-block;}
/* Hides from IE-mac \*/
.clearfix {display: block;}
* html .clearfix {height: 1%;}
/* end hide from IE-mac */

/* Debug Toolbar CSS Reset, adapted from Eric Meyer's CSS Reset */
#djDebug {color:#000;background:#FFF;}
#djDebug, #djDebug div, #djDebug span, #djDebug applet, #djDebug object, #djDebug iframe,
#djDebug h1, #djDebug h2, #djDebug h3, #djDebug h4, #djDebug h5, #djDebug h6, #djDebug p, #djDebug blockquote, #djDebug pre,
#djDebug a, #djDebug abbr, #djDebug acronym, #djDebug address, #djDebug big, #djDebug cite, #djDebug code,
#djDebug del, #djDebug dfn, #djDebug em, #djDebug font, #djDebug img, #djDebug ins, #djDebug kbd, #djDebug q, #djDebug s, #djDebug samp,
#djDebug small, #djDebug strike, #djDebug strong, #djDebug sub, #djDebug sup, #djDebug tt, #djDebug var,
#djDebug b, #djDebug u, #djDebug i, #djDebug center,
#djDebug dl, #djDebug dt, #djDebug dd, #djDebug ol, #djDebug ul, #djDebug li,
#djDebug fieldset, #djDebug form, #djDebug label, #djDebug legend,
#djDebug table, #djDebug caption, #djDebug tbody, #djDebug tfoot, #djDebug thead, #djDebug tr, #djDebug th, #djDebug td {
	margin:0;
	padding:0;
	border:0;
	outline:0;
	font-size:12px;
	line-height:1.5em;
	color:#000;
	vertical-align:baseline;
	background:transparent;
	font-family:sans-serif;
	text-align:left;
}

#djDebug #djDebugToolbar {
	background:#111;
	width:200px;
	z-index:100000000;
	position:fixed;
	top:0;
	bottom:0;
	right:0;
	opacity:0.9;
}

#djDebug #djDebugToolbar small {
	color:#999;
}

#djDebug #djDebugToolbar ul {
	margin:0;
	padding:0;
	list-style:none;
}

#djDebug #djDebugToolbar li {
	border-bottom:1px solid #222;
	color:#fff;
	display:block;
	font-weight:bold;
	float:none;
	margin:0;
	padding:0;
	position:relative;
	width:auto;
}

#djDebug #djDebugToolbar li>a,
#djDebug #djDebugToolbar li>div.contentless  {
	font-weight:normal;
	font-style:normal;
	text-decoration:none;
	display:block;
	font-size:16px;
	padding:10px 10px 5px 25px;
	color:#fff;
}

#djDebug #djDebugToolbar li a:hover {
	color:#111;
	background-color:#ffc;
}

#djDebug #djDebugToolbar li.active {
	background-image:url(../img/indicator.png);
	background-image:url(data:image/png;base64,iVBORw0KGgoAAAANSUhEUgAAABQAAAAUCAYAAACNiR0NAAAAGXRFWHRTb2Z0d2FyZQBBZG9iZSBJbWFnZVJlYWR5ccllPAAAAgFJREFUeNqUlE1LAmEQx11fesNeDLt08hZ4KcgvIF7EgxcR9CT4IQwErx47WhFBdvPgwUNQeOiogiLRQSQUQaKD6Vpba7ar20izMe4+bjTwY5/Zl//OMzPPcCaTaRUwAxbTjynAdAHq84XGARuADQXN+MGEIJG1QmCaOZVK7WKUdmCdYMf7K/hDKwagwjRLPp9/cLvdzUKh8Ab+GgosExGz5hvFSJAbDAYKmFSpVM4DgUABX57l6wsYAR/AO64/MQUyyauiE1SdTqdTC4fDZ61W6x0FRUAAXvEqElGJCP5qzG3H5XIdFovFdCgUOgB3B3AC28AmyekSKSDH3LL2piRJcjabvU4kEnfg8sAL0Me1GulYE+ViQdWq1ep9NBrN9vv9J3B7KPyKOf3EtNAe1VVwzjwez36pVDoKBoMu3KpNs13dlg0FZ+ZwOJx+v3+PHATO6H2r0UOe54fJZPIil8vVSLtMjE7LQsFGo/EYiUSuut3uM/aimjPJSFQnCE0+hVNzE4/Hb1FoyOjBCasHdYKiKPLpdPo0k8k0GY1NKyvTyjIFe71eLRaLHZfLZYFx9AS8jhgR6gXb7faJ1+u9FATBglWU8cMxRjki0RmOMmu9Xo/4fL4y9pmVzEMZBcakGPJfw3YWzRY2rA19dWLLBMNCaAXXNHNPIVFO/zOtZ/YtwADKQgq0l7HbRAAAAABJRU5ErkJggg==);
	background-repeat:no-repeat;
	background-position:left center;
	background-color:#333;
	padding-left:10px;	
}

#djDebug #djDebugToolbar li.active a:hover {
	color:#b36a60;
	background-color:transparent;
}

#djDebug #djDebugToolbar li small {
	font-size:12px;
	color:#999;
	font-style:normal;
	text-decoration:none;
	font-variant:small-caps;
}

#djDebug #djDebugToolbarHandle {
	position:fixed;
	background:#fff;
	border:1px solid #111;
	top:30px;
	right:0;
	z-index:100000000;
	opacity:0.75;
}

#djDebug a#djShowToolBarButton {
	display:block;
	height:75px;
	width:30px;
	border-right:none;
	border-bottom:4px solid #fff;
	border-top:4px solid #fff;
	border-left:4px solid #fff;
	color:#fff;
	font-size:10px;
	font-weight:bold;
	text-decoration:none;
	text-align:center;
	text-indent:-999999px;
	background:#000 url(../img/djdt_vertical.png) no-repeat left center;
	background-image:url(data:image/png;base64,iVBORw0KGgoAAAANSUhEUgAAACgAAABLCAYAAAACnsWZAAAABHNCSVQICAgIfAhkiAAAAAlwSFlzAAAN1wAADdcBQiibeAAAABl0RVh0U29mdHdhcmUAd3d3Lmlua3NjYXBlLm9yZ5vuPBoAAATCSURBVGiB7ZlvSBtnHMe/sckZY5aMw06r7aTLjGOwTKOMEWYs7M2EaaUdjG6+GDoQ9mIyupUxGIONwVZfDHwxg2E4igym24s5sFB0oDRq1yi1G0RijTjhjJBI86fR/LvbC+nFs7ncXR7jMsgXDp67e57vffI8v/s9z3NRAeBQxCr7rwGkVAIkVQmQVCVAUpUASVX0gGqxGxaLBTabDVqtFn6/H5OTk4jFYifJxovLdgwNDXGH1dDQkLVeoY+iH+KiBxSNwaOy2+0wmUyKzH0+H7xer2Koo5IVg/loZGSkuGOwtraW2KOggHt7e8QesmMwEomAZVlF5uvr64qBjko2YEtLC9bW1ogfqFRFn2b+v4CpVIovsyyrOP6OSyrksS8uKysDTdNQq9XY3d1FIpEoAFpGshJma2sr53A4OI/Hw7EsK0jIDMNw4+PjXFdXVyEWDLkr6PV6bmJiQvbs4XK5uJqampMBpCiKW1hYUDzF+Xw+zmAwFB5wcHBQMdxjDQ8PHwug6EtC0zS2trag0+kE16enp7G4uAiv14tUKgWz2Qyr1YrOzk6oVCq+XjweR11dHYLBYDZ7RcpK3tvbK+iRcDjMdXR0iP5Sm83GMQwjaNPX11e4IR4dHRU8bGBgQNKsp6dH0MbpdBYO0OVyCR5mNBolzTQaDZdOp/k2c3NzxICiMwlN03x5e3sboVBIrCqvZDIJhmH4c6PRKNlGSqKrGYqi+HJFRQX6+/tlGWq12qxlEmXt2pWVlbxTzGMtLS0VbogjkQjxLw+Hw8QeooA7OzvE5n6/n9hDNAbdbrfibeZRLS8vE7UH8lxunaSKfkUte9MEAAa6EhrqVNZ7HAc8DETBpo935a1oiJ1zH6O5rUH0fmI/iQ2PH1Nji/jpuxlwHHn0KOpBKVFaDRqbz6Gx+RysdjOudn9P7FmwGGy/+DLa3rQQ++QNmEykEA3t8UcsGn+izhvvvEIEBxAM8c2xO/iy74bgWu35KjhmPkLt+SoAwFnTaTI6HPMQMxsBLM1mvgdqdVSO2vKkqAdvXL+FuzOrYFkOd/9YzVqHfsbAlze95NNlnht3FQx0JU6pyxDejSGZyHyFOGs6DWu7GVVnjLh3+wGWZ8m+sMoGfLG1Ht3vvwZruxn1jdWCDVJgO4R7tx9gauwO5iZXiIAUA+r05fhi9D28/pZVluH9+XV8ctmBoJ98qQVIAGooNUZmr+KlV59TZMpsBHCl6Ss8Cu+T8uV+iz/4+qJiOOAg3Xz47eW8oQ5LtAcNdCWmtr55IlX8Oe3BX4sb2PTuIJ1Ko95cjResz6Kt0yKIy0Q8hY66awgFHxEBiqaZC91NArhYZB+fvu3E/M2/s9a32Ey4/ks/qs4c7OSocjUudDfhtx9cRICiQ9zc9rzgfPjzSVE44ODlGLr2q+BaPuFxVKKA9eZqwfnvP85Lmt362Q2WzURMfWN1jtryJApooCv5cmA7hGhI+j+PVDKNAPOQP9cbKwjxcsSghsrcKq/Q4FK/XZYhpdVk2h0q5ytRwFg0k8OeelqHzxzvKjbPtgRTKtEhjkXIzQuaqIM75FNV0C/9wUlKokPscW8SLzhXl/8hag+UNu7kKgGSqgRIqhIgqUqApCp6wH8B9cAOKo9Os8wAAAAASUVORK5CYII=);
	opacity:0.5;
}

#djDebug a#djShowToolBarButton:hover {
	background-color:#111;
	padding-right:6px;
	border-top-color:#FFE761;
	border-left-color:#FFE761;
	border-bottom-color:#FFE761;
	opacity:1.0;
}

#djDebug code {
	display:block;
	font-family:Consolas, Monaco, "Bitstream Vera Sans Mono", "Lucida Console", monospace;
	white-space:pre;
	overflow:auto;
}

#djDebug tr.djDebugOdd {
	background-color:#f5f5f5;
}

#djDebug .panelContent {
	display:none;
	position:fixed;
	margin:0;
	top:0;
	right:200px;
	bottom:0;
	left:0px;
	background-color:#eee;
	color:#666;
	z-index:100000000;
}

#djDebug .panelContent > div {
	border-bottom:1px solid #ddd;
}

#djDebug .djDebugPanelTitle {
	position:absolute;
	background-color:#ffc;
	color:#666;
	padding-left:20px;
	top:0;
	right:0;
	left:0;
	height:50px;
}

#djDebug .djDebugPanelTitle code {
	display:inline;
	font-size:inherit;
}

#djDebug .djDebugPanelContent {
	position:absolute;
	top:50px;
	right:0;
	bottom:0;
	left:0;
	height:auto;
	padding:5px 0 0 20px;
}

#djDebug .djDebugPanelContent .scroll {
	height:100%;
	overflow:auto;
	display:block;
	padding:0 10px 0 0;
}

#djDebug h3 {
	font-size:24px;
	font-weight:normal;
	line-height:50px;
}

#djDebug h4 {
	font-size:20px;
	font-weight:bold;
	margin-top:0.8em;
}

#djDebug .panelContent table {
	border:1px solid #ccc;
	border-collapse:collapse;
	width:100%;
	background-color:#fff;
	display:block;
	margin-top:0.8em;
	overflow: auto;
}
#djDebug .panelContent tbody td,
#djDebug .panelContent tbody th {
	vertical-align:top;
	padding:2px 3px;
}
#djDebug .panelContent thead th {
	padding:1px 6px 1px 3px;
	text-align:left;
	font-weight:bold;
	font-size:14px;
}
#djDebug .panelContent tbody th {
	width:12em;
	text-align:right;
	color:#666;
	padding-right:.5em;
}

#djDebug .djTemplateHideContextDiv {
	background-color:#fff;
}

/*
#djDebug .panelContent p a:hover, #djDebug .panelContent dd a:hover {
	color:#111;
	background-color:#ffc;
}

#djDebug .panelContent p {
	padding:0 5px;
}

#djDebug .panelContent p, #djDebug .panelContent table, #djDebug .panelContent ol, #djDebug .panelContent ul, #djDebug .panelContent dl {
	margin:5px 0 15px;
	background-color:#fff;
}
#djDebug .panelContent table {
	clear:both;
	border:0;
	padding:0;
	margin:0;
	border-collapse:collapse;
	border-spacing:0;
}

#djDebug .panelContent table a {
	color:#000;
	padding:2px 4px;
}
#djDebug .panelContent table a:hover {
	background-color:#ffc;
}

#djDebug .panelContent table th {
	background-color:#333;
	font-weight:bold;
	color:#fff;
	padding:3px 7px 3px;
	text-align:left;
	cursor:pointer;
}
#djDebug .panelContent table td {
	padding:5px 10px;
	font-size:14px;
	background:#fff;
	color:#000;
	vertical-align:top;
	border:0;
}
#djDebug .panelContent table tr.djDebugOdd td {
  background:#eee;
}
*/

#djDebug .panelContent .djDebugClose {
	text-indent:-9999999px;
	display:block;
	position:absolute;
	top:4px;
	right:15px;
	height:40px;
	width:40px;
	background:url(../img/close.png) no-repeat center center;
	background-image: url(data:image/png;base64,iVBORw0KGgoAAAANSUhEUgAAACIAAAAiCAYAAAA6RwvCAAAAGXRFWHRTb2Z0d2FyZQBBZG9iZSBJbWFnZVJlYWR5ccllPAAAA7dJREFUeNqsWM1PE0EU3+7ShdJKoTRA8UYgIUKM3rmaEI0euXsw0YMHIZEbxBijEiIHLkb/A44SDYlXzkYPGBM+ri1NWz7aUmhp6+9tps10mLfdfrzkl2535r39zc77mvUdHh4abUoUCAD3xP/fQAFItWJkYmLC+e1p8eGPgQcC08ycf8BPgW2vhr0SeQa8AWIe5k4LvATiwCrwtZmS2WT8IfAL+OKRhCoxoftH2GqLyBLwHbhvdC53ha2lVrfmE/DKzbLP5yubplnt7e310f+rq6tqpVLxVatVy0VtHbgNLHohsupGIhQKFQG7v79f+8CLiwsjl8sVAZsxQbYTwFrDwpTwpaj4ptPu6+vLDw4OBkHA014QobOzs3yhUAgyUx4BP2rhq/rIe53GwMBAeXx83DMJEpobi8WCpMtMWeOc9TkwoyMRjUattrMedBkyM+KZN4isqDMDgUCuExIyGbKlGVpRiSzo8kQ4HA4ZXRLGVuzo6GhBJjKviw6dT5TLZSOTyRinp6cGQrV+n67hnEY6nTaur6+1PkM2NWTm5fCd0xDRhh89CKHpXCMijLGxMef6+PjYiRSSUqlUv6/arOlKMlcjQlV0qsGDTZPehpYIxurXRCSRSFByq5NQ56hvhWwj8cm2p7A9UdKYVBX8fn+F2+tIJGIgmzaQkUnYtm0MDw+zvsLYniQiEc2q/WxxwmqRHxrISA9xxiyLDzTGdsRsJwJoK3QPo3vctnhpAzLqTexhiVOg6JAdU5bLy0vHZ+Ro8mg7Q0QO1LvwenZZJycnN3yCIPsMRRYnjO0DU/SY+wprW7fiWmjKJMgnUIcafEaeoxZCJWJI9lH4UjV2u6pSPp/XJR9jaGiIKrERDAbrjllzYOQJZ4zm6ISxuSsntB3gqTyazWZtMowa0aBFb4HegC6aRkZG2C2hLSObmqEdOcVvUdJUZyBlZ7tVa1ASdEUvjW3ZUqvvO82e3kqlUuVOSZANvBFd0fugawM2VKclOT8/tzohQ7pkgzn/rHNdvLbLJkPxeDzHRRIXIaTDkCB57XacoJPZW8bZQpSskslk0Y0QjdEcmstsB8myegrsYbqmENfJU3dOpZyOEwjdCqLIWUyxWKygVzHFccJ2eVkbar/qdq5ZFC3/R5dUb6EBsqQmyEtLuawj0eykRwpPgL0uRO+esLXW7tmX9nEWeAEk2yCQFLqzzb4MeK3Zn4FRsapNEXqGy2eJTTF3VOh27bOE/Ia2pQ81YeCO+P+XknGrH2pq8l+AAQDv/n2Gmq99BgAAAABJRU5ErkJggg==);
}

#djDebug .panelContent .djDebugClose:hover {
	background-image:url(../img/close_hover.png);
	background-image: url(data:image/png;base64,iVBORw0KGgoAAAANSUhEUgAAACIAAAAiCAYAAAA6RwvCAAAAGXRFWHRTb2Z0d2FyZQBBZG9iZSBJbWFnZVJlYWR5ccllPAAABCVJREFUeNqsWG1IU1EYfjfd0i1bTc2WFTW3tG2aFWlEf4KkMIrCvhH6U9DnjxTyV0ZEXxIVGBH1JyKIPiBK8kf1syCKwu8M3VQsK7OV6ba2udZ7bmd6d+85827zhYftnnPe5z73nvc95z1X5XQ6IUHLQqQjiul1E8KHGIqHxGw2C7+pcd58E6KMooAzphPxnKJBKbFSIfsRpxAmBWMLKI4iviBOIm5O5qSepL8c8R5xQ6EIqZmobzPlSkhINeIpYhkkb0WUqzreqbmEOBaTOjQGf/0+CHz7Klxqc+aAehrGbkrM2b6IyEVUKRFyMpYI38dW8HS0gc/5kdmfnpcPepsD0vMLeRSEm6ivEzeqJOlLsuIJyzs40Au/Xr+CP64uRXORZraCoXQ1aHMX8YZsRDRG0lcqpA1hl3p4mt+C+/nThILDWLYR9EtXsrraEY6IEHGwHmCJGG16k7AIYsTX0/KO1WWn95QJqZWODHxyws8XjUmnjPtZg8DFsFqpkB2sdWL4zWuYKuNwmVwu1w6xkA2s7GAFpnaGAcxbd8H8snJQa7QTUZ+aCrlr10NexR5Iy8yW+REuwsmwDeL0XSOLjfYW5pNZtldC9orS/4FoK4LWa5cgHP4L9n1HILNoudCuM82F1qsXgcXJSOs1ESFkF7WKe8JBfxifQMVMY8/o+P+Z+TYoPFwNoYAfMh3FE2udz8d8CPJWCLdKM03MbcXpySJTY5EtmsNuFW+uex4/gJFe14SYxUuiRHi/fIaue7f5CzKb20KEGKWtYx4Pl2jM54WW+joY6euR9Xm/DkDT5bMQHB3h+7O5jepEMiAUDDBvRtpCfn9CWUWEuGUbkF7PdSDZQQLTaC+S9Rks+VB4qCoqmxRyu4mQbmlrisEY5hEtLN8ynh2RmBjt74sK4LyK3VwhHO5uNa0xoxYMEtVk02KZbk7uxB400C/ERPOVc1EBrMsxcTdCScYQ68L9ZiiyjryUprC+wM5c0PoaH4EmIwMCv4eh6+6t8VghAWzdtVdYzHoaHjKFEE6GvRTvvmSZvScd8f3hHfjT2z0lS3zaQgtkb6tkde3EN3I/kjX3ET9kwVdSOmV7jaF0Fav5BxEh3X3PyPaVBVaYta48aRGkJtHOt7C6zrPKgMvSoCU2vbhEIEpGBKcw6qQ1LLNmrWaVioRIk2kUtvK4SsWSVaCdl8cbcjxW8UxOZqcRJ2TThITZCO+HZvB2dsQsnnUFNtAtWRpLZ430FKjinH0VHSdCXg8EhwaFS03WbEjR6Sc7TkRCoErp2beKlvwX+EtkKqRkGATEYTXSY4SSkx5x2Eyr7WStnXLVJXr2JfPoQBxEDCYgYJD6Oib7MqC0DLiOyKFPVU9TD2J8lqinY3Oo75R9lhC/oQbRhxoSIDZ63UGK9Xg/1ETsnwADAJrrTk7nZiozAAAAAElFTkSuQmCC);
}

#djDebug .panelContent .djDebugClose.djDebugBack {
	background-image:url(../img/back.png);
	background-image: url(data:image/png;base64,iVBORw0KGgoAAAANSUhEUgAAACIAAAAiCAYAAAA6RwvCAAAAGXRFWHRTb2Z0d2FyZQBBZG9iZSBJbWFnZVJlYWR5ccllPAAAA7FJREFUeNrMWM1PE0EU3+7S7bZdKSFNSIFgJJAgINE7VxOi0SP/gYkePAiJ3CDGGJUQOXAx+h9wlGhIvHI2fgQ08mEkkjZNIZR2+7Httr63zMoyOzPdthx8yS+bnZn3m9/OvDcfG9jd3ZVatDggDLhO3j8DioBMMySDg4P2s6PJzu8AbhKMcNr8AHwkWPNL7FfIPcATQMJH2xGCh4AkYAHwtpGT3KD+FuAT4I1PEbQliO8XwtWSkFnAe8ANqX2bIFyzzU7NK8AjEXMgELBkWa6HQqEAvpfL5XqtVgvU63VF4LYE6APM+BGyIBKh67oJUCORCLPDQqEg5fN5E6ByKJA7BVg892FU+mJWvGN5a5pmdHV1RUGAr7lAQdls1igWi1FOk9uAD0760jHynOXR2dlp9fb2+haBhm0TiUQUfTlNFnnBeh8wxhIRj8eVllc98OWIGSN9eoTM0y3D4XC+HRFuMcjFqJqnhUyz1olYLKa730uVCrMjXrmIy1ln9vb2pt1CpljZQcdE1ihIW/sHHrayWbHLq1ZNGDPIyaiacguZZAhhph+K+fpr39Ppqcg/wtHhcE46QnAXHT4XwbJssjJECwbtp1EqS99AjNNpSD0r//77wH7yRgW5qeJhmJ44ChmiHYLBIHOMY9GINDrQ9y8uHDEoEMs7FNl+x5HhieFwD6GQbs8GJMtBbtCBmIkrA3anOD0YH2ci+21RWJ4vldibG5u7W5b+E8O95oguhM0LP1PhBauTOfj1Tnxg+c+DpD0aOFq6pjE75HAfoZAdunGlUpH9iLh6uc9+nsaFt5xlHO4dmZwxtynVKm5avIUrqoWkaxAnTmdOnGC5SARyIjdVvA0bX8ZRt0E7GYZhNgpWb0b1c0UIODfcC9o6XZvL5VTYwrnp6zaMEyd9eYZcyMmoWncLWQUcemIim82xFjTeQiey4+Nj1qZ3CNOySu++zxhzeimTyVjtpiZywIiwNr0XrGPAMh20aCcnJ0o7YtAXOTj3nyXeKZ55ykaiZDKZZ2WS6KiIPhwRaI9F1wm8mT3lBJueSqWkdDptigRhHbbBtpzpQJujb4EdnFOTzjvJ4+kcYF8nFEWpqapqf4xpmjXLsmRynVAFg7VMn1dF95oZcuR/yWPDDqvVKsIp8nOknGOJaHTTQ4e7gM0L2NM2Cddiq3dfnMdxwANAugUBaeI73ujPgN9jwGtAD/mqFZJ6kuC3xApp20N8L+y3hHuE1lw/amKAUfK+hYtxsz9qHPsrwACHs5P9Qys/0AAAAABJRU5ErkJggg==);
}

#djDebug .panelContent .djDebugClose.djDebugBack:hover  {
	background-image:url(../img/back_hover.png);
	background-image: url(data:image/png;base64,iVBORw0KGgoAAAANSUhEUgAAACIAAAAiCAYAAAA6RwvCAAAAGXRFWHRTb2Z0d2FyZQBBZG9iZSBJbWFnZVJlYWR5ccllPAAAA6hJREFUeNrMWF1Ik1EYPtt0pkuGa/aDJTY3nNvSfkglvEwQpa7CbrosKAghBedNikKgEgVe1m03SVeJXmSXBmIozpxpuiUS/eicSc75m73vx/nGt7Nzvm8/BR14+Pjec85znp297znv++kCgQBJs1kBuYDz9H0KEAWEUiGx2WzSMyvFxa8B6iicgjFzgBGKwWSJdUnuyB1AF+BUisK/AToBz7V2RK9B1ACYBDxLQwShc3Cuj3IJm5qQVsAQ4ALJvFVQrlbRAJGPPAE8UKU+2Ce/d6Jk98d36dV44iTR54DvGlTd7jGgCNCSjJBONRHR+Q8kMjtDooF5bn9uaRkxuTwkt+yciAK5UX2fmrNiVLzmzd77ukR+jr0j28GFpP6LIzYHMVdfIcais6IhjYBh2VlZITMANzsj4ntPwiNDaTmHpa6RmCov87r8AA8vau7yRGxOjactAhvOjUxP8LrcdM0EIR3syN0vAbL+djjjkAm/GZS4OK2DFdLEOyc2xsfi/3frcb4/COxqXPI5EwwGm5RC6nnRwTpmgdNNKpq9iZFiLZTsWXkmoRDkQk5Oq1cKqU3wDf80lxDFXGzvTlhUFqm2OwLOWlkI3qIOZc/h3s4hL0y3QyvSM7+4hFxq74otGg2txuyVzW3SU7QryM2YHfD3WFGIPeHQ3AjreETrc34y3d8b8wtZDApE+/5WRHrHnRGJEXDbUYiFte5HIsLtRTGTPR3Sovj3oH8oRaIotB8t5h9kAm6LnvwnDe+acILRJPZ+ZeTgr5f9A+2u2/el3cDd2lz+zF+Qzx1GIYus1WC2oEPptET4+vukp+wXrJ3XBNyLeppjxoWILjtHh5eW6OD6tbxEJno6Y4vJfoJ2NRHIidyMeQHum5DsI6PsJJPTremsvIgSiVDhHFXevnjMvmRHrL56QbaXFuN2hLeQyB43psROCm/c4nXdhB0ZkHdkALDGjjBXVXMPNNFBp9bM1TU88xqKYG/fR+woY7GDFFxtyDg0MScxnrHzunpEGdon9rj/h4kR1j/logKrlZcqIlH2MYt0laeUKlbVEOPpUtGQNq0CqxvwUDR766OPbM3NqibPeU4XySuvVNPplZNnUc6aUjlxACG8Rx01GyLHgKmBQbOKfaosJ7Rq3xaa8vcK6WBBQ75ZQgrNy5YRyVR6OOE6zbYzbX7K1ZdOyUloNe8B3AOspCFghc71aH0Z0KX4feSvf5bQctZkP9Sgg7jo+ywm6+l+qPkjwADNS26fFM/O1QAAAABJRU5ErkJggg==);
}

#djDebug .panelContent dt, #djDebug .panelContent dd {
	display:block;
}

#djDebug .panelContent dt {
	margin-top:0.75em;
}

#djDebug .panelContent dd {
	margin-left:10px;
}

#djDebug a.toggleTemplate {
	padding:4px;
	background-color:#bbb;
	-moz-border-radius:3px;
	-webkit-border-radius:3px;
}

#djDebug a.toggleTemplate:hover {
	padding:4px;
	background-color:#444;
	color:#ffe761;
	-moz-border-radius:3px;
	-webkit-border-radius:3px;
}


#djDebug a.djTemplateShowContext, #djDebug a.djTemplateShowContext span.toggleArrow {
	color:#999;
}

#djDebug a.djTemplateShowContext:hover,  #djDebug a.djTemplateShowContext:hover span.toggleArrow {
	color:#000;
	cursor:pointer;
}

#djDebug .djDebugSqlWrap {
	position:relative;
}

#djDebug .djDebugCollapse {
    display: inline-block;
    background: #ddd;
    background: url(data:image/gif;base64,R0lGODlhBgAKAJEDAJGRkdra2qysrP///yH5BAEAAAMALAAAAAAGAAoAAAIPnI+JIRImABBQ0sGc2qoAADs=) 0 3px repeat-x;
    width: 18px;
    text-indent: -10000em;
}
#djDebug .djSelected .djDebugCollapse {
    background: inherit;
    text-indent: 0;
    width: auto;
    display: inline;
}
#djDebug tr.djHiddenByDefault {
    display: none;
}
#djDebug tr.djSelected {
    display: table-row;
}

#djDebug .djDebugSql {
	z-index:100000002;
}

#djDebug .djSQLDetailsDiv tbody th {
	text-align: left;
}

#djDebug .djSqlExplain td {
	white-space: pre;
}

#djDebug span.djDebugLineChart {
	background-color:#777;
	height:3px;
	position:absolute;
	bottom:0;
	top:0;
	left:0;
	display:block;
	z-index:1000000001;
}
#djDebug span.djDebugLineChartWarning {
	background-color:#900;
}

#djDebug .highlight  { color:#000; }
#djDebug .highlight .err { color:#000; } /* Error */
#djDebug .highlight .g { color:#000; } /* Generic */
#djDebug .highlight .k { color:#000; font-weight:bold } /* Keyword */
#djDebug .highlight .o { color:#000; } /* Operator */
#djDebug .highlight .n { color:#000; } /* Name */
#djDebug .highlight .mi { color:#000; font-weight:bold } /* Literal.Number.Integer */
#djDebug .highlight .l { color:#000; } /* Literal */
#djDebug .highlight .x { color:#000; } /* Other */
#djDebug .highlight .p { color:#000; } /* Punctuation */
#djDebug .highlight .m { color:#000; font-weight:bold } /* Literal.Number */
#djDebug .highlight .s { color:#333 } /* Literal.String */
#djDebug .highlight .w { color:#888888 } /* Text.Whitespace */
#djDebug .highlight .il { color:#000; font-weight:bold } /* Literal.Number.Integer.Long */
#djDebug .highlight .na { color:#333 } /* Name.Attribute */
#djDebug .highlight .nt { color:#000; font-weight:bold } /* Name.Tag */
#djDebug .highlight .nv { color:#333 } /* Name.Variable */
#djDebug .highlight .s2 { color:#333 } /* Literal.String.Double */
#djDebug .highlight .cp { color:#333 } /* Comment.Preproc */

<<<<<<< HEAD
#djDebug .timeline {
    width: 30%;
}
#djDebug .djDebugTimeline {
    position: relative;
    height: 100%;
    min-height: 100%;
}
#djDebug div.djDebugLineChart {
    position: absolute;
    left: 0;
    right: 0;
    top: 0;
    bottom: 0;
    vertical-align: middle;
}
#djDebug div.djDebugLineChart strong {
    text-indent: -10000em;
    display: block;
    font-weight: normal;
    vertical-align: middle;
    background-color:#ccc;
}

#djDebug div.djDebugLineChartWarning strong {
    background-color:#900;
}

#djDebug .djDebugInTransaction div.djDebugLineChart strong {
    background-color: #d3ff82;
}
#djDebug .djDebugStartTransaction div.djDebugLineChart strong {
    border-left: 1px solid #94b24d;
}
#djDebug .djDebugEndTransaction div.djDebugLineChart strong {
    border-right: 1px solid #94b24d;
}
#djDebug .djDebugHover div.djDebugLineChart strong {
    background-color: #000;
}
#djDebug .djDebugInTransaction.djDebugHover div.djDebugLineChart strong {
    background-color: #94b24d;
}


#djDebug .panelContent ul.stats {
    position: relative; 
}
#djDebug .panelContent ul.stats li {
    width: 30%;
    float: left;
}
#djDebug .panelContent ul.stats li strong.label {
    display: block;
}
#djDebug .panelContent ul.stats li span.color {
    height: 12px;
    width: 3px;
    display: inline-block;
}
#djDebug .panelContent ul.stats li span.info {
    display: block;
    padding-left: 5px;
}

#djDebug .panelcontent thead th {
    white-space: nowrap;
}
#djDebug .djDebugRowWarning .time {
    color: red;
}
#djdebug .panelcontent tbody td.toggle {
    padding-top: 3px;
}
#djdebug .panelcontent tbody td.actions {
    min-width: 70px;
}
#djdebug .panelcontent tbody td.color span {
    width: 3px;
    height: 12px;
    overflow: hidden;
    padding: 0;
}

#djDebug .djSQLToggleDetails {
    text-decoration: none;
    border: 1px solid #999;
    height: 12px;
    width: 12px;
    line-height: 12px;
    text-align: center;
    color: #777;
    display: inline-block;
    filter: progid:DXImageTransform.Microsoft.gradient(startColorstr='#FFF', endColorstr='#DCDCDC'); /* for IE */
    background: -webkit-gradient(linear, left top, left bottom, from(#FFF), to(#DCDCDC)); /* for webkit browsers */
    background:-moz-linear-gradient(center top , #FFFFFF 0pt, #DCDCDC 100%) repeat scroll 0 0 transparent;
}

#djDebug .djSQLDetailsDiv {
    margin-top:0.8em;
}
#djDebug .djSQLDetailsDiv pre {
    color: #777;
    border:1px solid #ccc;
    border-collapse:collapse;
    background-color:#fff;
    display:block;
    overflow: auto;
    padding:2px 3px;
    margin-bottom: 3px;
    font-family:Consolas, Monaco, "Bitstream Vera Sans Mono", "Lucida Console", monospace;
}
#djDebug .djSQLDetailsDiv pre span {
    color: #000;
    font-weight: bold;
}
#djDebug .djSQLDetailsDiv pre span.path {
    color: #777;
    font-weight: normal;
}
#djDebug .djSQLDetailsDiv pre span.code {
    font-weight: normal;
=======
@media print {
    #djDebug {
        display: none;
    }
>>>>>>> f3a9b2b5
}<|MERGE_RESOLUTION|>--- conflicted
+++ resolved
@@ -435,7 +435,6 @@
 #djDebug .highlight .s2 { color:#333 } /* Literal.String.Double */
 #djDebug .highlight .cp { color:#333 } /* Comment.Preproc */
 
-<<<<<<< HEAD
 #djDebug .timeline {
     width: 30%;
 }
@@ -558,10 +557,10 @@
 }
 #djDebug .djSQLDetailsDiv pre span.code {
     font-weight: normal;
-=======
+}
+
 @media print {
     #djDebug {
         display: none;
     }
->>>>>>> f3a9b2b5
 }