--- conflicted
+++ resolved
@@ -1,10 +1,5 @@
-<<<<<<< HEAD
 {% load i18n %}
-<a class="back" href="">&laquo;&nbsp;{% trans "Back" %}</a>
-<h3>Template Source: <samp>{{ template_name }}</samp></h3>
-{{ source }}
-=======
-<a class="close back" href="">Back</a>
+<a class="close back" href="">{% trans "Back" %}</a>
 <h3>Template Source: <code>{{ template_name }}</code></h3>
 <div class="panelScrollWrap">
     <div class="panelScrollContent">
@@ -12,5 +7,4 @@
             {{ source }}
         </div>
     </div>
-</div>
->>>>>>> 10515231
+</div>