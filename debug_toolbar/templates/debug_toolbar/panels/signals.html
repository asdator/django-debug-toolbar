--- conflicted
+++ resolved
@@ -1,28 +1,10 @@
-<<<<<<< HEAD
-<h3>Signals</h3>
-<table>
-    <thead>
-        <tr>
-            <th>{% trans "Signal" %}</th>
-            <th>Providing Args</th>
-            <th>Receivers</th>
-        </tr>
-    </thead>
-    <tbody>
-        {% for name, signal, receivers in signals %}
-            <tr class="{% cycle 'djDebugOdd' 'djDebugEven' %}">
-                <td>{{ name|escape }}</td>
-                <td>{{ signal.providing_args|join:", " }}</td>
-                <td>{{ receivers|join:", " }}</td>
-=======
 <div class="boxed">
     <table>
         <thead>
             <tr>
-                <th>Signal</th>
+                <th>{% trans "Signal" %}</th>
                 <th>Providing Args</th>
                 <th>Receivers</th>
->>>>>>> 10515231
             </tr>
         </thead>
         <tbody>
