<<<<<<< HEAD
{% load i18n %}{% load static from staticfiles %}
<link rel="stylesheet" href="{% static 'debug_toolbar/css/print.css' %}" type="text/css" media="print">
<link rel="stylesheet" href="{% static 'debug_toolbar/css/toolbar.css' %}" type="text/css">
=======
{% load i18n %}{% load static %}
<link rel="stylesheet" href="{% static 'debug_toolbar/css/print.css' %}" type="text/css" media="print" />
<link rel="stylesheet" href="{% static 'debug_toolbar/css/toolbar.css' %}" type="text/css" />
>>>>>>> 09401596
{% if toolbar.config.JQUERY_URL %}
<!-- Prevent our copy of jQuery from registering as an AMD module on sites that use RequireJS. -->
<script src="{% static 'debug_toolbar/js/jquery_pre.js' %}"></script>
<script src="{{ toolbar.config.JQUERY_URL }}"></script>
<script src="{% static 'debug_toolbar/js/jquery_post.js' %}"></script>
{% else %}
<script src="{% static 'debug_toolbar/js/jquery_existing.js' %}"></script>
{% endif %}
<script src="{% static 'debug_toolbar/js/toolbar.js' %}"></script>
<div id="djDebug" class="djdt-hidden" dir="ltr"
     {% if toolbar.store_id %}
     data-store-id="{{ toolbar.store_id }}"
     data-render-panel-url="{% url 'djdt:render_panel' %}"
     {% endif %}
     {{ toolbar.config.ROOT_TAG_EXTRA_ATTRS|safe }}>
	<div class="djdt-hidden" id="djDebugToolbar">
		<ul id="djDebugPanelList">
			{% if toolbar.panels %}
			<li><a id="djHideToolBarButton" href="#" title="{% trans "Hide toolbar" %}">{% trans "Hide" %} &#187;</a></li>
			{% else %}
			<li id="djDebugButton">DEBUG</li>
			{% endif %}
			{% for panel in toolbar.panels %}
				<li class="djDebugPanelButton">
					<input type="checkbox" data-cookie="djdt{{ panel.panel_id }}" {% if panel.enabled %}checked title="{% trans "Disable for next and successive requests" %}"{% else %}title="{% trans "Enable for next and successive requests" %}"{% endif %}>
					{% if panel.has_content and panel.enabled %}
						<a href="#" title="{{ panel.title }}" class="{{ panel.panel_id }}">
					{% else %}
						<div class="djdt-contentless{% if not panel.enabled %} djdt-disabled{% endif %}">
					{% endif %}
					{{ panel.nav_title }}
					{% if panel.enabled %}
					{% with panel.nav_subtitle as subtitle %}
						{% if subtitle %}<br><small>{{ subtitle }}</small>{% endif %}
					{% endwith %}
					{% endif %}
					{% if panel.has_content and panel.enabled %}
						</a>
					{% else %}
						</div>
					{% endif %}
				</li>
			{% endfor %}
		</ul>
	</div>
	<div class="djdt-hidden" id="djDebugToolbarHandle">
		<span title="{% trans "Show toolbar" %}" id="djShowToolBarButton">&#171;</span>
	</div>
	{% for panel in toolbar.panels %}
		{% if panel.has_content and panel.enabled %}
			<div id="{{ panel.panel_id }}" class="djdt-panelContent">
				<div class="djDebugPanelTitle">
					<a href="" class="djDebugClose"></a>
					<h3>{{ panel.title|safe }}</h3>
				</div>
				<div class="djDebugPanelContent">
					{% if toolbar.store_id %}
					<img src="{% static 'debug_toolbar/img/ajax-loader.gif' %}" alt="loading" class="djdt-loader">
					<div class="djdt-scroll"></div>
					{% else %}
					<div class="djdt-scroll">{{ panel.content }}</div>
					{% endif %}
				</div>
			</div>
		{% endif %}
	{% endfor %}
	<div id="djDebugWindow" class="djdt-panelContent"></div>
</div><|MERGE_RESOLUTION|>--- conflicted
+++ resolved
@@ -1,12 +1,6 @@
-<<<<<<< HEAD
-{% load i18n %}{% load static from staticfiles %}
+{% load i18n %}{% load static %}
 <link rel="stylesheet" href="{% static 'debug_toolbar/css/print.css' %}" type="text/css" media="print">
 <link rel="stylesheet" href="{% static 'debug_toolbar/css/toolbar.css' %}" type="text/css">
-=======
-{% load i18n %}{% load static %}
-<link rel="stylesheet" href="{% static 'debug_toolbar/css/print.css' %}" type="text/css" media="print" />
-<link rel="stylesheet" href="{% static 'debug_toolbar/css/toolbar.css' %}" type="text/css" />
->>>>>>> 09401596
 {% if toolbar.config.JQUERY_URL %}
 <!-- Prevent our copy of jQuery from registering as an AMD module on sites that use RequireJS. -->
 <script src="{% static 'debug_toolbar/js/jquery_pre.js' %}"></script>
