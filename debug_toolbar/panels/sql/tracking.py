from __future__ import absolute_import, unicode_literals

import json
from threading import local
from time import time

from django.utils import six
from django.utils.encoding import force_text

from debug_toolbar import settings as dt_settings
from debug_toolbar.utils import get_stack, get_template_info, tidy_stacktrace


class SQLQueryTriggered(Exception):
    """Thrown when template panel triggers a query"""
    pass


class ThreadLocalState(local):
    def __init__(self):
        self.enabled = True

    @property
    def Wrapper(self):
        if self.enabled:
            return NormalCursorWrapper
        return ExceptionCursorWrapper

    def recording(self, v):
        self.enabled = v


state = ThreadLocalState()
recording = state.recording  # export function


def wrap_cursor(connection, panel):
    if not hasattr(connection, '_djdt_cursor'):
        connection._djdt_cursor = connection.cursor

        def cursor(*args, **kwargs):
            # Per the DB API cursor() does not accept any arguments. There's
            # some code in the wild which does not follow that convention,
            # so we pass on the arguments even though it's not clean.
            # See:
            # https://github.com/jazzband/django-debug-toolbar/pull/615
            # https://github.com/jazzband/django-debug-toolbar/pull/896
            return state.Wrapper(connection._djdt_cursor(*args, **kwargs), connection, panel)

        connection.cursor = cursor
        return cursor


def unwrap_cursor(connection):
    if hasattr(connection, '_djdt_cursor'):
        del connection._djdt_cursor
        del connection.cursor


class ExceptionCursorWrapper(object):
    """
    Wraps a cursor and raises an exception on any operation.
    Used in Templates panel.
    """
    def __init__(self, cursor, db, logger):
        pass

    def __getattr__(self, attr):
        raise SQLQueryTriggered()


class NormalCursorWrapper(object):
    """
    Wraps a cursor and logs queries.
    """

    def __init__(self, cursor, db, logger):
        self.cursor = cursor
        # Instance of a BaseDatabaseWrapper subclass
        self.db = db
        # logger must implement a ``record`` method
        self.logger = logger

    def _quote_expr(self, element):
        if isinstance(element, six.string_types):
            return "'%s'" % force_text(element).replace("'", "''")
        else:
            return repr(element)

    def _quote_params(self, params):
        if not params:
            return params
        if isinstance(params, dict):
<<<<<<< HEAD
            return {key: self._quote_expr(value) for key, value in params.items()}
        return list(map(self._quote_expr, params))
=======
            return dict((key, self._quote_expr(value))
                        for key, value in params.items())
        return [self._quote_expr(p) for p in params]
>>>>>>> bec3ea12

    def _decode(self, param):
        try:
            return force_text(param, strings_only=True)
        except UnicodeDecodeError:
            return '(encoded string)'

    def _record(self, method, sql, params):
        start_time = time()
        try:
            return method(sql, params)
        finally:
            stop_time = time()
            duration = (stop_time - start_time) * 1000
            if dt_settings.get_config()['ENABLE_STACKTRACES']:
                stacktrace = tidy_stacktrace(reversed(get_stack()))
            else:
                stacktrace = []
            _params = ''
            try:
                _params = json.dumps([self._decode(p) for p in params])
            except Exception:
                pass  # object not JSON serializable

            template_info = get_template_info()

            alias = getattr(self.db, 'alias', 'default')
            conn = self.db.connection
            vendor = getattr(conn, 'vendor', 'unknown')

            params = {
                'vendor': vendor,
                'alias': alias,
                'sql': self.db.ops.last_executed_query(
                    self.cursor, sql, self._quote_params(params)),
                'duration': duration,
                'raw_sql': sql,
                'params': _params,
                'stacktrace': stacktrace,
                'start_time': start_time,
                'stop_time': stop_time,
                'is_slow': duration > dt_settings.get_config()['SQL_WARNING_THRESHOLD'],
                'is_select': sql.lower().strip().startswith('select'),
                'template_info': template_info,
            }

            if vendor == 'postgresql':
                # If an erroneous query was ran on the connection, it might
                # be in a state where checking isolation_level raises an
                # exception.
                try:
                    iso_level = conn.isolation_level
                except conn.InternalError:
                    iso_level = 'unknown'
                params.update({
                    'trans_id': self.logger.get_transaction_id(alias),
                    'trans_status': conn.get_transaction_status(),
                    'iso_level': iso_level,
                    'encoding': conn.encoding,
                })

            # We keep `sql` to maintain backwards compatibility
            self.logger.record(**params)

    def callproc(self, procname, params=None):
        return self._record(self.cursor.callproc, procname, params)

    def execute(self, sql, params=None):
        return self._record(self.cursor.execute, sql, params)

    def executemany(self, sql, param_list):
        return self._record(self.cursor.executemany, sql, param_list)

    def __getattr__(self, attr):
        return getattr(self.cursor, attr)

    def __iter__(self):
        return iter(self.cursor)

    def __enter__(self):
        return self

    def __exit__(self, type, value, traceback):
        self.close()<|MERGE_RESOLUTION|>--- conflicted
+++ resolved
@@ -91,14 +91,8 @@
         if not params:
             return params
         if isinstance(params, dict):
-<<<<<<< HEAD
             return {key: self._quote_expr(value) for key, value in params.items()}
-        return list(map(self._quote_expr, params))
-=======
-            return dict((key, self._quote_expr(value))
-                        for key, value in params.items())
         return [self._quote_expr(p) for p in params]
->>>>>>> bec3ea12
 
     def _decode(self, param):
         try:
