"""
Helper views for the debug toolbar. These are dynamically installed when the
debug toolbar is displayed, and typically can do Bad Things, so hooking up these
views in any other way is generally not advised.
"""

from django.http import HttpResponseBadRequest
from django.shortcuts import render_to_response
<<<<<<< HEAD
from django.views.decorators.csrf import csrf_exempt
=======

from debug_toolbar.utils.compat.db import connections
>>>>>>> 6f79f0b0

try:
    import json
except ImportError: # python < 2.6
    from django.utils import simplejson as json

try:
    from hashlib import sha1
except ImportError: # python < 2.5
    from django.utils.hashcompat import sha_constructor as sha1

from debug_toolbar.forms import SQLSelectForm


@csrf_exempt
def sql_select(request):
    """Returns the output of the SQL SELECT statement"""
    form = SQLSelectForm(request.POST or None)

<<<<<<< HEAD
    if form.is_valid():
        sql = form.cleaned_data['sql']
        params = form.cleaned_data['params']
        cursor = form.cursor
=======
    Expected GET variables:
        sql: urlencoded sql with positional arguments
        params: JSON encoded parameter values
        duration: time for SQL to execute passed in from toolbar just for redisplay
        hash: the hash of (secret + sql + params) for tamper checking
    """
    from debug_toolbar.panels.sql import reformat_sql
    sql = request.GET.get('sql', '')
    params = request.GET.get('params', '')
    alias = request.GET.get('alias', 'default')
    hash = sha1(settings.SECRET_KEY + sql + params).hexdigest()
    if hash != request.GET.get('hash', ''):
        return HttpResponseBadRequest('Tamper alert')  # SQL Tampering alert
    if sql.lower().strip().startswith('select'):
        params = json.loads(params)
        cursor = connections[alias].cursor()
>>>>>>> 6f79f0b0
        cursor.execute(sql, params)
        headers = [d[0] for d in cursor.description]
        result = cursor.fetchall()
        cursor.close()
        context = {
            'result': result,
            'sql': form.reformat_sql(),
            'duration': form.cleaned_data['duration'],
            'headers': headers,
            'alias': form.cleaned_data['alias'],
        }
        return render_to_response('debug_toolbar/panels/sql_select.html', context)
    return HttpResponseBadRequest('Form errors')


@csrf_exempt
def sql_explain(request):
    """Returns the output of the SQL EXPLAIN on the given query"""
    form = SQLSelectForm(request.POST or None)

<<<<<<< HEAD
    if form.is_valid():
        sql = form.cleaned_data['sql']
        params = form.cleaned_data['params']
        cursor = form.cursor

        conn = form.connection
=======
    Expected GET variables:
        sql: urlencoded sql with positional arguments
        params: JSON encoded parameter values
        duration: time for SQL to execute passed in from toolbar just for redisplay
        hash: the hash of (secret + sql + params) for tamper checking
    """
    from debug_toolbar.panels.sql import reformat_sql
    sql = request.GET.get('sql', '')
    params = request.GET.get('params', '')
    alias = request.GET.get('alias', 'default')
    hash = sha1(settings.SECRET_KEY + sql + params).hexdigest()
    if hash != request.GET.get('hash', ''):
        return HttpResponseBadRequest('Tamper alert')  # SQL Tampering alert
    if sql.lower().strip().startswith('select'):
        params = json.loads(params)
        cursor = connections[alias].cursor()

        conn = connections[alias].connection
>>>>>>> 6f79f0b0
        engine = conn.__class__.__module__.split('.', 1)[0]

        if engine == "sqlite3":
            # SQLite's EXPLAIN dumps the low-level opcodes generated for a query;
            # EXPLAIN QUERY PLAN dumps a more human-readable summary
            # See http://www.sqlite.org/lang_explain.html for details
            cursor.execute("EXPLAIN QUERY PLAN %s" % (sql,), params)
        elif engine == "psycopg2":
            cursor.execute("EXPLAIN ANALYZE %s" % (sql,), params)
        else:
            cursor.execute("EXPLAIN %s" % (sql,), params)

        headers = [d[0] for d in cursor.description]
        result = cursor.fetchall()
        cursor.close()
        context = {
            'result': result,
            'sql': form.reformat_sql(),
            'duration': form.cleaned_data['duration'],
            'headers': headers,
            'alias': form.cleaned_data['alias'],
        }
        return render_to_response('debug_toolbar/panels/sql_explain.html', context)
    return HttpResponseBadRequest('Form errors')


@csrf_exempt
def sql_profile(request):
    """Returns the output of running the SQL and getting the profiling statistics"""
    form = SQLSelectForm(request.POST or None)

<<<<<<< HEAD
    if form.is_valid():
        sql = form.cleaned_data['sql']
        params = form.cleaned_data['params']
        cursor = form.cursor
=======
    Expected GET variables:
        sql: urlencoded sql with positional arguments
        params: JSON encoded parameter values
        duration: time for SQL to execute passed in from toolbar just for redisplay
        hash: the hash of (secret + sql + params) for tamper checking
    """
    from debug_toolbar.panels.sql import reformat_sql
    sql = request.GET.get('sql', '')
    params = request.GET.get('params', '')
    alias = request.GET.get('alias', 'default')
    hash = sha1(settings.SECRET_KEY + sql + params).hexdigest()
    if hash != request.GET.get('hash', ''):
        return HttpResponseBadRequest('Tamper alert')  # SQL Tampering alert
    if sql.lower().strip().startswith('select'):
        params = json.loads(params)
        cursor = connections[alias].cursor()
>>>>>>> 6f79f0b0
        result = None
        headers = None
        result_error = None
        try:
            cursor.execute("SET PROFILING=1")  # Enable profiling
            cursor.execute(sql, params)  # Execute SELECT
            cursor.execute("SET PROFILING=0")  # Disable profiling
            # The Query ID should always be 1 here but I'll subselect to get the last one just in case...
            cursor.execute("SELECT * FROM information_schema.profiling WHERE query_id=(SELECT query_id FROM information_schema.profiling ORDER BY query_id DESC LIMIT 1)")
            headers = [d[0] for d in cursor.description]
            result = cursor.fetchall()
        except:
            result_error = "Profiling is either not available or not supported by your database."
        cursor.close()
        context = {
            'result': result,
            'result_error': result_error,
            'sql': form.reformat_sql(),
            'duration': form.cleaned_data['duration'],
            'headers': headers,
            'alias': form.cleaned_data['alias'],
        }
        return render_to_response('debug_toolbar/panels/sql_profile.html', context)
    return HttpResponseBadRequest('Form errors')


def template_source(request):
    """
    Return the source of a template, syntax-highlighted by Pygments if
    it's available.
    """
    from django.template import TemplateDoesNotExist
    from django.utils.safestring import mark_safe
    from django.conf import settings

    template_name = request.GET.get('template', None)
    if template_name is None:
        return HttpResponseBadRequest('"template" key is required')

    try:  # Django 1.2 ...
        from django.template.loader import find_template_loader, make_origin
        loaders = []
        for loader_name in settings.TEMPLATE_LOADERS:
            loader = find_template_loader(loader_name)
            if loader is not None:
                loaders.append(loader)
        for loader in loaders:
            try:
                source, display_name = loader.load_template_source(template_name)
                origin = make_origin(display_name, loader, template_name, settings.TEMPLATE_DIRS)
                break
            except TemplateDoesNotExist:
                source = "Template Does Not Exist: %s" % (template_name,)
    except (ImportError, AttributeError):  # Django 1.1 ...
        from django.template.loader import find_template_source
        source, origin = find_template_source(template_name)

    try:
        from pygments import highlight
        from pygments.lexers import HtmlDjangoLexer
        from pygments.formatters import HtmlFormatter

        source = highlight(source, HtmlDjangoLexer(), HtmlFormatter())
        source = mark_safe(source)
        source.pygmentized = True
    except ImportError:
        pass

    return render_to_response('debug_toolbar/panels/template_source.html', {
        'source': source,
        'template_name': template_name
    })<|MERGE_RESOLUTION|>--- conflicted
+++ resolved
@@ -6,12 +6,7 @@
 
 from django.http import HttpResponseBadRequest
 from django.shortcuts import render_to_response
-<<<<<<< HEAD
 from django.views.decorators.csrf import csrf_exempt
-=======
-
-from debug_toolbar.utils.compat.db import connections
->>>>>>> 6f79f0b0
 
 try:
     import json
@@ -31,29 +26,10 @@
     """Returns the output of the SQL SELECT statement"""
     form = SQLSelectForm(request.POST or None)
 
-<<<<<<< HEAD
     if form.is_valid():
         sql = form.cleaned_data['sql']
         params = form.cleaned_data['params']
         cursor = form.cursor
-=======
-    Expected GET variables:
-        sql: urlencoded sql with positional arguments
-        params: JSON encoded parameter values
-        duration: time for SQL to execute passed in from toolbar just for redisplay
-        hash: the hash of (secret + sql + params) for tamper checking
-    """
-    from debug_toolbar.panels.sql import reformat_sql
-    sql = request.GET.get('sql', '')
-    params = request.GET.get('params', '')
-    alias = request.GET.get('alias', 'default')
-    hash = sha1(settings.SECRET_KEY + sql + params).hexdigest()
-    if hash != request.GET.get('hash', ''):
-        return HttpResponseBadRequest('Tamper alert')  # SQL Tampering alert
-    if sql.lower().strip().startswith('select'):
-        params = json.loads(params)
-        cursor = connections[alias].cursor()
->>>>>>> 6f79f0b0
         cursor.execute(sql, params)
         headers = [d[0] for d in cursor.description]
         result = cursor.fetchall()
@@ -74,33 +50,12 @@
     """Returns the output of the SQL EXPLAIN on the given query"""
     form = SQLSelectForm(request.POST or None)
 
-<<<<<<< HEAD
     if form.is_valid():
         sql = form.cleaned_data['sql']
         params = form.cleaned_data['params']
         cursor = form.cursor
 
         conn = form.connection
-=======
-    Expected GET variables:
-        sql: urlencoded sql with positional arguments
-        params: JSON encoded parameter values
-        duration: time for SQL to execute passed in from toolbar just for redisplay
-        hash: the hash of (secret + sql + params) for tamper checking
-    """
-    from debug_toolbar.panels.sql import reformat_sql
-    sql = request.GET.get('sql', '')
-    params = request.GET.get('params', '')
-    alias = request.GET.get('alias', 'default')
-    hash = sha1(settings.SECRET_KEY + sql + params).hexdigest()
-    if hash != request.GET.get('hash', ''):
-        return HttpResponseBadRequest('Tamper alert')  # SQL Tampering alert
-    if sql.lower().strip().startswith('select'):
-        params = json.loads(params)
-        cursor = connections[alias].cursor()
-
-        conn = connections[alias].connection
->>>>>>> 6f79f0b0
         engine = conn.__class__.__module__.split('.', 1)[0]
 
         if engine == "sqlite3":
@@ -132,29 +87,10 @@
     """Returns the output of running the SQL and getting the profiling statistics"""
     form = SQLSelectForm(request.POST or None)
 
-<<<<<<< HEAD
     if form.is_valid():
         sql = form.cleaned_data['sql']
         params = form.cleaned_data['params']
         cursor = form.cursor
-=======
-    Expected GET variables:
-        sql: urlencoded sql with positional arguments
-        params: JSON encoded parameter values
-        duration: time for SQL to execute passed in from toolbar just for redisplay
-        hash: the hash of (secret + sql + params) for tamper checking
-    """
-    from debug_toolbar.panels.sql import reformat_sql
-    sql = request.GET.get('sql', '')
-    params = request.GET.get('params', '')
-    alias = request.GET.get('alias', 'default')
-    hash = sha1(settings.SECRET_KEY + sql + params).hexdigest()
-    if hash != request.GET.get('hash', ''):
-        return HttpResponseBadRequest('Tamper alert')  # SQL Tampering alert
-    if sql.lower().strip().startswith('select'):
-        params = json.loads(params)
-        cursor = connections[alias].cursor()
->>>>>>> 6f79f0b0
         result = None
         headers = None
         result_error = None
